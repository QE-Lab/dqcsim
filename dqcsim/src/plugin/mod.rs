<<<<<<< HEAD
pub mod definition;
=======
pub mod connection;
pub mod ipc;
>>>>>>> 03392a7d
<|MERGE_RESOLUTION|>--- conflicted
+++ resolved
@@ -1,6 +1,3 @@
-<<<<<<< HEAD
+pub mod connection;
 pub mod definition;
-=======
-pub mod connection;
-pub mod ipc;
->>>>>>> 03392a7d
+pub mod ipc;