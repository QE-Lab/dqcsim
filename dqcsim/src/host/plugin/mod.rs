--- conflicted
+++ resolved
@@ -4,14 +4,8 @@
     common::{
         error::{ErrorKind, Result},
         log::Record,
-<<<<<<< HEAD
-        protocol::{
-            ArbCmd, ArbData, PluginInitializeRequest, PluginToSimulator, SimulatorToPlugin,
-        },
-=======
-        protocol::{InitializeRequest, Request, Response},
+        protocol::{PluginInitializeRequest, PluginToSimulator, SimulatorToPlugin},
         types::{ArbCmd, ArbData},
->>>>>>> 805364f6
     },
     host::{configuration::PluginConfiguration, plugin::process::PluginProcess},
     trace,
