//! Simulation instance.

use crate::{
    common::{
<<<<<<< HEAD
        error::{err, inv_arg, inv_op, Result},
        log::thread::LogThread,
        types::{ArbCmd, ArbData},
=======
        error::{err, inv_arg, inv_op, ErrorKind, Result},
        log::LogRecord,
        types::{ArbCmd, ArbData, PluginMetadata},
>>>>>>> 03a2e35c
    },
    host::{configuration::Seed, plugin::Plugin},
    trace,
};

pub type Pipeline = Vec<Box<dyn Plugin>>;

/// Simulation instance.
///
pub struct Simulation {
    pipeline: Pipeline,
    seed: Seed,
}

impl Simulation {
    /// Constructs a Simulation from a collection of PluginInstance and a random seed.
    pub fn new(pipeline: Pipeline, seed: Seed) -> Result<Simulation> {
        trace!("Constructing Simulation");
        if pipeline.len() < 2 {
            inv_arg("Simulation must consist of at least a frontend and backend")?
        }

        Ok(Simulation { seed, pipeline })
    }

    /// Returns a mutable reference to the pipeline.
    pub fn pipeline_mut(&mut self) -> &mut Pipeline {
        self.pipeline.as_mut()
    }

    /// Spawn the plugins in the Simulation.
    ///
    /// Required to run before [`init`].
    pub fn spawn(&mut self, logger: &LogThread) -> Result<()> {
        let (_, errors): (_, Vec<_>) = self
            .pipeline
            .iter_mut()
            .map(|plugin| plugin.spawn(logger))
            .partition(Result::is_ok);
        if !errors.is_empty() {
            err("Failed to spawn plugin(s)")?
        } else {
            Ok(())
        }
    }

    pub fn abort(&mut self, graceful: bool) -> Result<()> {
        unimplemented!()
    }

    /// Initialize the Simulation.
    ///
    /// Initialize the [`Simulation`] by spawning the plugin processes and
    /// initializing the plugins.
    pub fn init(&mut self, logger: &LogThread) -> Result<()> {
        trace!("Initialize Simulation");
        self.pipeline.iter().rev().next().unwrap();
        // .init(None, self.pipeline.iter().rev().skip(1).by_ref())?;
        Ok(())
    }

    /// Starts a program on the accelerator.
    ///
    /// This is an asynchronous call: nothing happens until `yield()`,
    /// `recv()`, or `wait()` is called.
    #[allow(unused)] // TODO: remove <--
    pub fn start(&mut self, args: impl Into<ArbData>) -> Result<()> {
        Ok(())
    }

    /// Waits for the accelerator to finish its current program.
    ///
    /// When this succeeds, the return value of the accelerator's `run()`
    /// function is returned.
    ///
    /// Deadlocks are detected and prevented by throwing an error message.
    pub fn wait(&mut self) -> Result<ArbData> {
        Ok(ArbData::default())
    }

    /// Sends a message to the accelerator.
    ///
    /// This is an asynchronous call: nothing happens until `yield()`,
    /// `recv()`, or `wait()` is called.
    #[allow(unused)] // TODO: remove <--
    pub fn send(&mut self, args: impl Into<ArbData>) -> Result<()> {
        // TODO
        inv_op("not yet implemented")
    }

    /// Waits for the accelerator to send a message to us.
    ///
    /// Deadlocks are detected and prevented by throwing an error message.
    pub fn recv(&mut self) -> Result<ArbData> {
        // TODO
        inv_op("not yet implemented")
    }

    /// Yields to the accelerator.
    ///
    /// The accelerator simulation runs until it blocks again. This is useful
    /// if you want an immediate response to an otherwise asynchronous call
    /// through the logging system or some communication channel outside of
    /// DQCsim's control.
    ///
    /// This function silently returns immediately if no asynchronous data was
    /// pending or if the simulator is waiting for something that has not been
    /// sent yet.
    pub fn yield_to_frontend(&mut self) -> Result<()> {
        // TODO
        inv_op("not yet implemented")
    }

    /// Sends an `ArbCmd` message to one of the plugins, referenced by name.
    ///
    /// `ArbCmd`s are executed immediately after yielding to the simulator, so
    /// all pending asynchronous calls are flushed and executed *before* the
    /// `ArbCmd`.
    pub fn arb(&mut self, name: impl AsRef<str>, cmd: impl Into<ArbCmd>) -> Result<ArbData> {
        let name = name.as_ref();
        for (idx, plugin) in self.pipeline.iter().enumerate() {
            if plugin.name() == name {
                return self.arb_idx(idx as isize, cmd);
            }
        }
        inv_arg(format!("plugin {} not found", name))
    }

    /// Sends an `ArbCmd` message to one of the plugins, referenced by index.
    ///
    /// The frontend always has index 0. 1 through N are used for the operators
    /// in front to back order (where N is the number of operators). The
    /// backend is at index N+1.
    ///
    /// Python-style negative indices are supported. That is, -1 can be used to
    /// refer to the backend, -2 to the last operator, and so on.
    ///
    /// `ArbCmd`s are executed immediately after yielding to the simulator, so
    /// all pending asynchronous calls are flushed and executed *before* the
    /// `ArbCmd`.
    pub fn arb_idx(&mut self, index: isize, cmd: impl Into<ArbCmd>) -> Result<ArbData> {
        let mut index = index;
        let n_plugins = self.pipeline.len();
        if index < 0 {
            index += n_plugins as isize;
            if index < 0 {
                inv_arg(format!("index {} out of range", index))?
            }
        }
        let index = index as usize;
        if index >= n_plugins {
            inv_arg(format!("index {} out of range", index))?
        }
        self.yield_to_frontend()?;
        self.pipeline[index].arb(cmd)
    }
<<<<<<< HEAD
=======

    /// Returns a reference to the metadata object belonging to the plugin
    /// referenced by instance name.
    pub fn get_metadata(&self, name: impl AsRef<str>) -> Result<&PluginMetadata> {
        let name = name.as_ref();
        for (idx, plugin) in self.pipeline.iter().enumerate() {
            if plugin.name() == name {
                return self.get_metadata_idx(idx as isize);
            }
        }
        inv_arg(format!("plugin {} not found", name))
    }

    /// Returns a reference to the metadata object belonging to the plugin
    /// referenced by index.
    pub fn get_metadata_idx(&self, index: isize) -> Result<&PluginMetadata> {
        let mut index = index;
        let n_plugins = self.pipeline.len();
        if index < 0 {
            index += n_plugins as isize;
            if index < 0 {
                inv_arg(format!("index {} out of range", index))?
            }
        }
        let index = index as usize;
        if index >= n_plugins {
            inv_arg(format!("index {} out of range", index))?
        }
        // TODO: get the metadata object
        inv_op("not yet implemented")
    }

    // /// Abort the simulation.
    // ///
    // /// Graceful flag can be set to gracefully abort.
    // /// Non-graceful termination should only be used in case of pre-
    // /// initialization problems.
    // pub fn abort(&mut self, graceful: bool) -> Result<(), Error> {
    //     trace!("Aborting simulation. (graceful: {})", graceful);
    //     self.pipeline
    //         .iter_mut()
    //         .for_each(|plugin| plugin.abort(graceful));
    //     Ok(())
    // }
>>>>>>> 03a2e35c
}
// /// Sends an `PluginInitializeRequest` to this plugin.
// pub fn init(
//     &self,
//     logger: &LogThread,
//     downstream: Option<String>,
// ) -> Result<PluginInitializeResponse> {
//     self.send(SimulatorToPlugin::Initialize(Box::new(
//         PluginInitializeRequest {
//             downstream,
//             configuration: self.configuration(),
//             log: logger.get_ipc_sender(),
//         },
//     )))?;
//
//     match self.recv()? {
//         PluginToSimulator::Initialized(response) => Ok(response),
//         PluginToSimulator::Failure(data) => err(data),
//         _ => inv_op("Unexpected response from plugin"),
//     }
// }
//
// /// Starts a program on the accelerator.
// ///
// /// This is an asynchronous call: nothing happens until `yield()`,
// /// `recv()`, or `wait()` is called.
// pub fn start(&mut self, args: impl Into<ArbData>) -> Result<()> {
//     assert_eq!(self.plugin_type(), PluginType::Frontend);
//     self.send(SimulatorToPlugin::RunRequest(FrontendRunRequest {
//         start: Some(args.into()),
//         messages: vec![],
//     }))?;
//     Ok(())
// }
//
// pub fn wait(&mut self) -> Result<ArbData> {
//     unimplemented!()
// }

impl Drop for Simulation {
    fn drop(&mut self) {
        trace!("Dropping Simulation");
        // TODO: matthijs send abort to all plugins. Then wait and collect exit.
    }
}<|MERGE_RESOLUTION|>--- conflicted
+++ resolved
@@ -2,15 +2,9 @@
 
 use crate::{
     common::{
-<<<<<<< HEAD
-        error::{err, inv_arg, inv_op, Result},
-        log::thread::LogThread,
-        types::{ArbCmd, ArbData},
-=======
         error::{err, inv_arg, inv_op, ErrorKind, Result},
         log::LogRecord,
         types::{ArbCmd, ArbData, PluginMetadata},
->>>>>>> 03a2e35c
     },
     host::{configuration::Seed, plugin::Plugin},
     trace,
@@ -167,8 +161,6 @@
         self.yield_to_frontend()?;
         self.pipeline[index].arb(cmd)
     }
-<<<<<<< HEAD
-=======
 
     /// Returns a reference to the metadata object belonging to the plugin
     /// referenced by instance name.
@@ -213,7 +205,6 @@
     //         .for_each(|plugin| plugin.abort(graceful));
     //     Ok(())
     // }
->>>>>>> 03a2e35c
 }
 // /// Sends an `PluginInitializeRequest` to this plugin.
 // pub fn init(
