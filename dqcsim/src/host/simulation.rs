--- conflicted
+++ resolved
@@ -2,20 +2,12 @@
 
 use crate::{
     common::{
-        error::{err, inv_arg, Result},
+        error::{err, inv_arg, inv_op, Result},
         log::thread::LogThread,
         protocol::SimulatorToPlugin,
         types::{ArbCmd, ArbData, PluginMetadata},
     },
-<<<<<<< HEAD
-    host::{configuration::Seed, plugin::Plugin},
-=======
-    host::{
-        accelerator::Accelerator,
-        configuration::{PluginConfiguration, Seed},
-        plugin::Plugin,
-    },
->>>>>>> 29d21877
+    host::{accelerator::Accelerator, configuration::Seed, plugin::Plugin},
     trace,
 };
 use std::collections::VecDeque;
@@ -104,12 +96,11 @@
         unimplemented!()
     }
 
-<<<<<<< HEAD
     /// Starts a program on the accelerator.
     ///
     /// This is an asynchronous call: nothing happens until `yield()`,
     /// `recv()`, or `wait()` is called.
-    pub fn start(&mut self, args: impl Into<ArbData>) -> Result<()> {
+    pub fn start(&mut self, _args: impl Into<ArbData>) -> Result<()> {
         unimplemented!()
     }
 
@@ -127,7 +118,7 @@
     ///
     /// This is an asynchronous call: nothing happens until `yield()`,
     /// `recv()`, or `wait()` is called.
-    pub fn send(&mut self, args: impl Into<ArbData>) -> Result<()> {
+    pub fn send(&mut self, _args: impl Into<ArbData>) -> Result<()> {
         unimplemented!()
     }
 
@@ -138,8 +129,6 @@
         unimplemented!()
     }
 
-=======
->>>>>>> 29d21877
     /// Yields to the accelerator.
     ///
     /// The accelerator simulation runs until it blocks again. This is useful
@@ -237,9 +226,6 @@
     /// `recv()`, or `wait()` is called.
     #[allow(unused)] // TODO: remove <--
     fn start(&mut self, args: impl Into<ArbData>) -> Result<()> {
-        if self.state != SimulationState::Initialized {
-            inv_op(format!("init functions requires the simulation to be in the Initialized state. Current state: {:?}", self.state))?
-        }
         Ok(())
     }
 
@@ -250,9 +236,6 @@
     ///
     /// Deadlocks are detected and prevented by throwing an error message.
     fn wait(&mut self) -> Result<ArbData> {
-        if self.state != SimulationState::Initialized {
-            inv_op(format!("init functions requires the simulation to be in the Initialized state. Current state: {:?}", self.state))?
-        }
         Ok(ArbData::default())
     }
 
