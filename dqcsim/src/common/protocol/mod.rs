--- conflicted
+++ resolved
@@ -1,11 +1,5 @@
 //! Defines the protocols for all forms of communication.
 
-<<<<<<< HEAD
-use serde::{Deserialize, Serialize};
-use std::fmt;
-
-=======
->>>>>>> 805364f6
 // Requests from simulator to plugin.
 mod simulator_to_plugin;
 pub use simulator_to_plugin::{FrontendRunRequest, PluginInitializeRequest, SimulatorToPlugin};
@@ -24,116 +18,4 @@
 
 // Gatestream response messages.
 mod gatestream_up;
-pub use gatestream_up::GatestreamUp;
-
-<<<<<<< HEAD
-// Modules containing data types used within the communication protocols.
-mod arb_cmd;
-pub use arb_cmd::ArbCmd;
-
-mod arb_data;
-pub use arb_data::ArbData;
-
-mod plugin_metadata;
-pub use plugin_metadata::PluginMetadata;
-
-mod qubit_ref;
-pub use qubit_ref::{QubitRef, QubitRefGenerator};
-
-mod gate;
-pub use gate::Gate;
-
-/// Represents a number of simulation cycles or the current simulation time.
-#[repr(transparent)]
-#[derive(Debug, Clone, Copy, PartialEq, Eq, Hash, Serialize, Deserialize)]
-pub struct Cycles(u64);
-
-impl fmt::Display for Cycles {
-    fn fmt(&self, f: &mut fmt::Formatter) -> fmt::Result {
-        write!(f, "{}", self.0)
-    }
-}
-
-/// Represents a sequence number, used to identify pipelined gatestream
-/// messages,
-#[repr(transparent)]
-#[derive(Debug, Clone, Copy, PartialEq, Eq, Hash, Serialize, Deserialize)]
-pub struct SequenceNumber(u64);
-
-impl fmt::Display for SequenceNumber {
-    fn fmt(&self, f: &mut fmt::Formatter) -> fmt::Result {
-        write!(f, "{}", self.0)
-    }
-}
-
-/// Represents a qubit measurement result.
-#[derive(Debug, PartialEq, Serialize, Deserialize)]
-pub struct QubitMeasurement {
-    /// The measured qubit.
-    pub qubit: QubitRef,
-
-    /// The measured value. true = 1, false = 0.
-    pub value: bool, // TODO: make a type-safe wrapper for this.
-
-    /// Implementation-specific additional data, such as the probability for
-    /// this particular measurement outcome.
-    pub data: ArbData,
-=======
-// TODO: remove the structures below, replacing them with the structures
-// defined in the modules above!
-
-use crate::{
-    common::{log::LoglevelFilter, types::ArbCmd},
-    host::configuration::PluginConfiguration,
-};
-use serde::{Deserialize, Serialize};
-
-/// Simulator to plugin requests.
-#[derive(Debug, Serialize, Deserialize)]
-pub enum Request {
-    /// Handshake the configuration for reference.
-    Configuration(Box<PluginConfiguration>),
-    /// Request to initialize the plugin.
-    ///
-    /// When requested, the plugin should connect to provided downstream and
-    /// upstream plugin.
-    Init(InitializeRequest),
-    /// Request to abort the simulation and stop the plugin.
-    Abort,
-}
-
-/// Plugin to simulator responses.
-#[derive(Debug, Serialize, Deserialize)]
-pub enum Response {
-    /// Initialization response.
-    Init(InitializeResponse),
-    /// Success response.
-    Success,
-}
-
-/// Initialization request.
-#[derive(Debug, Serialize, Deserialize)]
-pub struct InitializeRequest {
-    /// Downstream plugin to connect to.
-    pub downstream: Option<String>,
-    /// Arbitrary commmands.
-    pub arb_cmds: Vec<ArbCmd>,
-    /// Prefix for logging.
-    pub prefix: String,
-    /// LoglevelFilter for logging.
-    pub level: LoglevelFilter,
-}
-
-/// Initialization response.
-#[derive(Debug, Serialize, Deserialize)]
-pub struct InitializeResponse {
-    // Upstream endpoint.
-    pub upstream: Option<String>,
-}
-
-#[derive(Debug, Serialize, Deserialize)]
-pub enum GateStream {
-    Hello(String),
-    Bye(String),
->>>>>>> 805364f6
-}+pub use gatestream_up::GatestreamUp;