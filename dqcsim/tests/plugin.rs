use dqcsim::{
    common::{
        error::err,
        log::LoglevelFilter,
        types::{ArbCmd, ArbData, PluginMetadata, PluginType},
    },
    host::{
        accelerator::Accelerator,
        configuration::{
            PluginLogConfiguration, PluginThreadConfiguration, SimulatorConfiguration,
        },
        simulator::Simulator,
    },
    plugin::definition::PluginDefinition,
};

pub fn fe_op_be() -> (PluginDefinition, PluginDefinition, PluginDefinition) {
    let frontend = PluginDefinition::new(
        PluginType::Frontend,
        PluginMetadata::new("frontend", "dqcsim", "0.1.0"),
    );

    let operator = PluginDefinition::new(
        PluginType::Operator,
        PluginMetadata::new("operator", "dqcsim", "0.1.0"),
    );

    let backend = PluginDefinition::new(
        PluginType::Backend,
        PluginMetadata::new("backend", "dqcsim", "0.1.0"),
    );

    (frontend, operator, backend)
}

// TODO: matthijs
// #[test]
// // This tests bad initialization by plugin type mismatch.
// fn bad_plugin_type() {
//     let frontend = PluginDefinition::new(
//         PluginType::Frontend,
//         PluginMetadata::new("frontend", "dqcsim", "0.1.0"),
//     );

//     let mut d = PathBuf::from(env!("CARGO_MANIFEST_DIR"));
//     d.push("../target/debug/examples/plugin");
//     let not_operator = PluginProcessConfiguration::new(
//         "frontend",
//         PluginProcessSpecification::from_sugar(d, PluginType::Operator).unwrap(),
//     );
//     let backend = PluginDefinition::new(
//         PluginType::Backend,
//         PluginMetadata::new("backend", "dqcsim", "0.1.0"),
//     );

//     let ptc = |definition| {
//         PluginThreadConfiguration::new(
//             definition,
//             PluginLogConfiguration::new("", LoglevelFilter::Off),
//         )
//     };

//     let configuration = SimulatorConfiguration::default()
//         .without_reproduction()
//         .without_logging()
//         .with_plugin(ptc(frontend))
//         .with_plugin(not_operator)
//         .with_plugin(ptc(backend));

//     let simulator = Simulator::new(configuration);
//     assert!(simulator.is_err());
//     assert_eq!(simulator.unwrap_err().to_string(), "Failed to initialize plugin(s): Invalid operation: host is expecting a plugin of type Operator, but we\'re a plugin of type Frontend");
// }

#[test]
// This tests basic plugin arb command propagation.
fn plugin_to_plugin_arb() {
    let (mut frontend, mut operator, mut backend) = fe_op_be();

    frontend.initialize = Box::new(|state, _| {
        let res = state.arb(ArbCmd::new("id", "op_id", ArbData::default()));
        assert!(res.is_ok());
        let mut msg = ArbData::default();
        msg.set_json("{ \"a\": \"b\" }").unwrap();
        assert_eq!(res.unwrap(), msg);
        Ok(())
    });

    operator.upstream_arb = Box::new(|state, cmd| {
        assert_eq!(cmd, ArbCmd::new("id", "op_id", ArbData::default()));
        state.arb(cmd)
    });

    backend.upstream_arb = Box::new(|_, cmd| {
        assert_eq!(cmd, ArbCmd::new("id", "op_id", ArbData::default()));
        let mut msg = ArbData::default();
        msg.set_json("{ \"a\": \"b\" }").unwrap();
        Ok(msg)
    });

    let ptc = |definition| {
        PluginThreadConfiguration::new(
            definition,
            PluginLogConfiguration::new("", LoglevelFilter::Off),
        )
    };

    let configuration = SimulatorConfiguration::default()
        .without_reproduction()
        .without_logging()
        .with_plugin(ptc(frontend))
        .with_plugin(ptc(operator))
        .with_plugin(ptc(backend));

    let simulator = Simulator::new(configuration);
    assert!(simulator.is_ok());
}

#[test]
// This tests basic simulator to plugin arb command sending.
fn simulator_to_plugin_arb() {
    let (mut frontend, mut operator, mut backend) = fe_op_be();

    frontend.host_arb = Box::new(|_, cmd| {
        assert_eq!(cmd, ArbCmd::new("front", "1", ArbData::default()));
        let mut msg = ArbData::default();
        msg.set_json("{ \"front\": 1 }").unwrap();
        Ok(msg)
    });

    operator.host_arb = Box::new(|_, cmd| {
        assert_eq!(cmd, ArbCmd::new("operator", "2", ArbData::default()));
        let mut msg = ArbData::default();
        msg.set_json("{ \"operator\": 2 }").unwrap();
        Ok(msg)
    });

    backend.host_arb = Box::new(|_, cmd| {
        assert_eq!(cmd, ArbCmd::new("backend", "3", ArbData::default()));
        let mut msg = ArbData::default();
        msg.set_json("{ \"backend\": 3 }").unwrap();
        Ok(msg)
    });

    let ptc = |definition| {
        PluginThreadConfiguration::new(
            definition,
            PluginLogConfiguration::new("", LoglevelFilter::Off),
        )
    };

    let configuration = SimulatorConfiguration::default()
        .without_reproduction()
        .without_logging()
        .with_plugin(ptc(frontend))
        .with_plugin(ptc(operator))
        .with_plugin(ptc(backend));

    let mut simulator = Simulator::new(configuration).unwrap();
    let simulation = &mut simulator.simulation;

    let res = simulation.arb_idx(0, ArbCmd::new("front", "1", ArbData::default()));
    let mut msg = ArbData::default();
    msg.set_json("{ \"front\": 1 }").unwrap();
    assert!(res.is_ok());
    assert_eq!(res.unwrap(), msg);

    let res = simulation.arb("front", ArbCmd::new("front", "1", ArbData::default()));
    assert!(res.is_ok());
    assert_eq!(res.unwrap(), msg);

    let res = simulation.arb("asdf", ArbCmd::new("front", "1", ArbData::default()));
    assert!(res.is_err());
    assert_eq!(
        res.unwrap_err().to_string(),
        "Invalid argument: plugin asdf not found"
    );

    let res = simulation.arb_idx(3, ArbCmd::new("front", "1", ArbData::default()));
    assert!(res.is_err());
    assert_eq!(
        res.unwrap_err().to_string(),
        "Invalid argument: index 3 out of range"
    );

    let res = simulation.arb_idx(-5, ArbCmd::new("front", "1", ArbData::default()));
    assert!(res.is_err());
    assert_eq!(
        res.unwrap_err().to_string(),
        "Invalid argument: index -5 out of range"
    );

    let res = simulation.arb_idx(1, ArbCmd::new("operator", "2", ArbData::default()));
    let mut msg = ArbData::default();
    msg.set_json("{ \"operator\": 2 }").unwrap();
    assert!(res.is_ok());
    assert_eq!(res.unwrap(), msg);

    let res = simulation.arb_idx(2, ArbCmd::new("backend", "3", ArbData::default()));
    let mut msg = ArbData::default();
    msg.set_json("{ \"backend\": 3 }").unwrap();
    assert!(res.is_ok());
    assert_eq!(res.unwrap(), msg);

    let res = simulation.arb_idx(-1, ArbCmd::new("backend", "3", ArbData::default()));
    let mut msg = ArbData::default();
    msg.set_json("{ \"backend\": 3 }").unwrap();
    assert!(res.is_ok());
    assert_eq!(res.unwrap(), msg);
}

#[test]
// This tests send/recv to accelerator via simulation api.
fn send_recv_accelerator() {
    let (mut frontend, _, backend) = fe_op_be();

    frontend.run = Box::new(|state, _| {
        assert!(state.send(ArbData::default()).is_ok());
        let res = state.recv();
        assert!(res.is_ok());
        assert_eq!(res.unwrap(), ArbData::default());
        Ok(ArbData::default())
    });

    let ptc = |definition| {
        PluginThreadConfiguration::new(
            definition,
            PluginLogConfiguration::new("", LoglevelFilter::Off),
        )
    };

    let configuration = SimulatorConfiguration::default()
        .without_reproduction()
        .without_logging()
        .with_plugin(ptc(frontend))
        .with_plugin(ptc(backend));

    let simulator = Simulator::new(configuration);
    assert!(simulator.is_ok());

    let mut simulator = simulator.unwrap();
    assert!(simulator.simulation.send(ArbData::default()).is_ok());

    // test deadlock
    let res = simulator.simulation.recv();
    assert!(res.is_err());
    assert_eq!(
        res.unwrap_err().to_string(),
        "Deadlock: recv() called while queue is empty and accelerator is idle"
    );

    // start a program
    assert!(simulator.simulation.start(ArbData::default()).is_ok());
    let res = simulator.simulation.recv();
    assert!(res.is_ok());
}

#[test]
// This tests basic plugin arb command propagation.
fn plugin_user_init_fail() {
    let (mut frontend, _, backend) = fe_op_be();

    frontend.initialize = Box::new(|_, _| err("please help"));

    let ptc = |definition| {
        PluginThreadConfiguration::new(
            definition,
            PluginLogConfiguration::new("", LoglevelFilter::Off),
        )
    };

    let configuration = SimulatorConfiguration::default()
        .without_reproduction()
        .without_logging()
        .with_plugin(ptc(frontend))
        .with_plugin(ptc(backend));

    let simulator = Simulator::new(configuration);
    assert!(simulator.is_err());
<<<<<<< HEAD
    assert_eq!(simulator.unwrap_err().to_string(), "please help");
=======
    assert_eq!(
        simulator.unwrap_err().to_string(),
        "Failed to initialize plugin(s): please help"
    );
}

#[test]
// This should not get stuck.
fn debug_deadlock() {
    let (mut frontend, _, backend) = fe_op_be();

    frontend.run = Box::new(|state, _| {
        // This recv should unblock if the simulation ends.
        let res = state.recv();
        assert_eq!(res.unwrap_err().to_string(), "Simulation aborted");
        Ok(ArbData::default())
    });

    let ptc = |definition| {
        PluginThreadConfiguration::new(
            definition,
            PluginLogConfiguration::new("", LoglevelFilter::Off),
        )
    };

    let configuration = SimulatorConfiguration::default()
        .without_reproduction()
        .without_logging()
        .with_plugin(ptc(frontend))
        .with_plugin(ptc(backend));

    let mut simulator = Simulator::new(configuration).unwrap();
    simulator.simulation.start(ArbData::default()).unwrap();
>>>>>>> b862dafe
}<|MERGE_RESOLUTION|>--- conflicted
+++ resolved
@@ -277,13 +277,7 @@
 
     let simulator = Simulator::new(configuration);
     assert!(simulator.is_err());
-<<<<<<< HEAD
     assert_eq!(simulator.unwrap_err().to_string(), "please help");
-=======
-    assert_eq!(
-        simulator.unwrap_err().to_string(),
-        "Failed to initialize plugin(s): please help"
-    );
 }
 
 #[test]
@@ -313,5 +307,4 @@
 
     let mut simulator = Simulator::new(configuration).unwrap();
     simulator.simulation.start(ArbData::default()).unwrap();
->>>>>>> b862dafe
 }