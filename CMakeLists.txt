--- conflicted
+++ resolved
@@ -1,7 +1,3 @@
-<<<<<<< HEAD
-if (NOT PROJECT_NAME)
-    # No PROJECT_NAME indicates we're not included by another project.
-=======
 
 # If we already have a project name, we're most likely included using
 # fetchcontent.
@@ -90,7 +86,6 @@
     endif()
 
 else()
->>>>>>> 0ff49314
 
     # Not included, so build DQCsim here. The tests, mostly. setup.py is in
     # charge of full installations, and in fact doesn't even chain to CMake,
@@ -130,8 +125,8 @@
 
     include(FetchContent)
     FetchContent_Declare(cmake-modules
-     GIT_REPOSITORY  https://github.com/abs-tudelft/cmake-modules.git
-     GIT_TAG         master
+    GIT_REPOSITORY  https://github.com/abs-tudelft/cmake-modules.git
+    GIT_TAG         master
     )
     FetchContent_MakeAvailable(cmake-modules)
 
@@ -175,88 +170,4 @@
         DESTINATION ${CMAKE_INSTALL_LIBDIR}
     )
 
-else()
-    # If we already have a project name, we're most likely included using
-    # fetchcontent.
-
-    # Don't try building if we're included; this will scatter directories all
-    # over the place and then fail.
-    cmake_minimum_required(VERSION 3.11.0 FATAL_ERROR)
-
-    include(ExternalProject)
-    if (DQCSIM_FROM_SOURCE)
-        if (${DQCSIM_FROM_SOURCE} STREQUAL "yes")
-            set(DQCSIM_SRCDIR ${CMAKE_CURRENT_SOURCE_DIR})
-        else()
-            set(DQCSIM_SRCDIR ${DQCSIM_FROM_SOURCE})
-        endif()
-        if (NOT DQCSIM_OPTIONS)
-            set(DQCSIM_OPTIONS "-DCMAKE_BUILD_TYPE=debug")
-        endif()
-        set(DQCSIM_INSTALL_PREFIX "${CMAKE_CURRENT_BINARY_DIR}/_dqcsim_install_prefix_")
-        get_filename_component(DQCSIM_INSTALL_PREFIX ${DQCSIM_INSTALL_PREFIX} REALPATH)
-        if(NOT EXISTS ${DQCSIM_SRCDIR}/CMakeLists.txt)
-            message(
-                FATAL_ERROR
-                "
-                Could not find DQCsim source tree!"
-            )
-        endif()
-        ExternalProject_Add(
-            dqcsim_build
-            SOURCE_DIR "${DQCSIM_SRCDIR}"
-            CMAKE_ARGS
-                "-DCMAKE_INSTALL_PREFIX=${DQCSIM_INSTALL_PREFIX}"
-                "${DQCSIM_OPTIONS}"
-        )
-        add_dependencies(dqcsim dqcsim_build)
-        get_property(LIB64 GLOBAL PROPERTY FIND_LIBRARY_USE_LIB64_PATHS)
-        if ("${LIB64}" STREQUAL "TRUE")
-            set(DQCSIM_LIB "${DQCSIM_INSTALL_PREFIX}/lib64/libdqcsim${CMAKE_SHARED_LIBRARY_SUFFIX}")
-        else()
-            set(DQCSIM_LIB "${DQCSIM_INSTALL_PREFIX}/lib/libdqcsim${CMAKE_SHARED_LIBRARY_SUFFIX}")
-        endif()
-        set(DQCSIM_INC "${DQCSIM_INSTALL_PREFIX}/include")
-        file(MAKE_DIRECTORY ${DQCSIM_INC})
-        add_library(dqcsim SHARED IMPORTED GLOBAL)
-        set_target_properties(dqcsim PROPERTIES
-            IMPORTED_LOCATION ${DQCSIM_LIB}
-            INTERFACE_INCLUDE_DIRECTORIES ${DQCSIM_INC}
-            INTERFACE_SYSTEM_INCLUDE_DIRECTORIES ${DQCSIM_INC})
-    else()
-        if(NOT DEFINED DQCSIM_LIB)
-            if(DEFINED ENV{DQCSIM_LIB})
-                set(DQCSIM_LIB $ENV{DQCSIM_LIB})
-            elseif(DEFINED ENV{DQCSIM_PREFIX})
-                set(DQCSIM_LIB $ENV{DQCSIM_PREFIX}/lib/libdqcsim${CMAKE_SHARED_LIBRARY_SUFFIX})
-            else()
-                find_library(DQCSIM_LIB dqcsim)
-            endif()
-        endif()
-        if(NOT DEFINED DQCSIM_INC)
-            if(DEFINED ENV{DQCSIM_INC})
-                set(DQCSIM_INC $ENV{DQCSIM_INC})
-            elseif(DEFINED ENV{DQCSIM_PREFIX})
-                set(DQCSIM_INC $ENV{DQCSIM_PREFIX}/include)
-            else()
-                find_path(DQCSIM_INC dqcsim.h)
-            endif()
-        endif()
-        if(NOT DQCSIM_LIB OR NOT DQCSIM_INC)
-            message(
-                FATAL_ERROR
-                "
-                DQCsim could not be found! Try installing it with
-                `sudo pip3 install dqcsim`, or opt to build and install
-                from source using -DDQCSIM_FROM_SOURCE=<src-dir>."
-            )
-        endif()
-        get_filename_component(DQCSIM_LIB_PATH ${DQCSIM_LIB} DIRECTORY)
-        get_filename_component(DQCSIM_LIB_PATH ${DQCSIM_LIB_PATH} REALPATH)
-        add_library(dqcsim INTERFACE IMPORTED GLOBAL)
-        set_target_properties(dqcsim PROPERTIES
-            INTERFACE_LINK_OPTIONS "-L${DQCSIM_LIB_PATH};-ldqcsim"
-            INTERFACE_INCLUDE_DIRECTORIES ${DQCSIM_INC}
-            INTERFACE_SYSTEM_INCLUDE_DIRECTORIES ${DQCSIM_INC})
-    endif()
 endif()