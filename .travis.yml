--- conflicted
+++ resolved
@@ -105,19 +105,11 @@
         - sudo apt-get install -y swig
         - pip3 install setuptools wheel
       script:
-        - python3 setup.py build
-<<<<<<< HEAD
-        - python3 setup.py kcov
-        # C++ coverage
-        - python3 setup.py bdist_wheel
-        - sudo pip3 install target/python/dist/*.whl
-=======
-        - kcov --python-parser=python3 --include-pattern=/python/dqcsim/ --exclude-pattern=/tests --exclude-line=no_kcoverage target/cov setup.py test
+        - python3 setup.py build kcov
 
     - <<: *coverage
       name: "Coverage C++"
       script:
->>>>>>> d174813e
         - |
           mkdir build &&
           cd build &&
