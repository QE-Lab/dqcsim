use super::*;
use std::collections::VecDeque;
use std::ptr::null_mut;
use std::thread::JoinHandle;

pub type ArbCmdQueue = VecDeque<ArbCmd>;

pub type QubitReferenceSet = VecDeque<QubitRef>;

pub type QubitMeasurementResultSet = HashMap<QubitRef, QubitMeasurementResult>;

pub type PluginJoinHandle = JoinHandle<Result<()>>;

pub type BoxedPluginConfiguration = Box<dyn PluginConfiguration>;

macro_rules! api_object_types {
    ($($(#[$m:meta])* $i:ident,)+) => (
        /// Enumeration of all objects that can be associated with an handle, including
        /// the object data.
        #[derive(Debug)]
        #[allow(dead_code, clippy::large_enum_variant)]
        pub enum APIObject {
            $(
                $(#[$m])*
                $i($i),
            )+
        }

        $(
            impl From<$i> for APIObject {
                fn from(x: $i) -> APIObject {
                    APIObject::$i(x)
                }
            }
        )+
    )
}

api_object_types!(
    /// `ArbData` object.
    ArbData,
    /// `ArbCmd` object.
    ArbCmd,
    /// Queue of `ArbCmd` objects.
    ArbCmdQueue,
    /// Set of qubit references.
    QubitReferenceSet,
    /// Quantum gate object.
    Gate,
    /// Qubit measurement object.
    QubitMeasurementResult,
    /// Set of qubit measurement objects.
    QubitMeasurementResultSet,
<<<<<<< HEAD
=======
    /// Matrix objects.
    Matrix,
    /// MatrixMap object.
    MatrixMapC,
    /// MatrixMapBuilder object.
    MatrixMapBuilderC,
>>>>>>> 6c442b46
    /// `PluginProcessConfiguration` object.
    PluginProcessConfiguration,
    /// `PluginThreadConfiguration` object.
    PluginThreadConfiguration,
    /// `SimulatorConfiguration` object.
    SimulatorConfiguration,
    /// DQCsim simulation instance, behaving as an accelerator.
    Simulator,
    /// `PluginDefinition` object.
    PluginDefinition,
    /// Join handle for a plugin thread.
    PluginJoinHandle,
);

/// Thread-local state storage structure.
pub struct APIState {
    /// Mapping from handle to object.
    ///
    /// This contains all API-managed data.
    pub objects: HashMap<dqcs_handle_t, APIObject>,

    /// This variable stores the handle value that will be used for the next
    /// allocation.
    pub handle_counter: dqcs_handle_t,

    /// The handle that currently owns DQCsim's thread-local resources. This
    /// serves as a lock to ensure that no more than one object using
    /// thread-locals is constructed.
    pub thread_locals_used_by: Option<dqcs_handle_t>,

    /// This variable records the error message associated with the latest
    /// failure.
    pub last_error: Option<CString>,
}

impl APIState {
    /// Stuffs the given object into the API-managed storage. Returns the
    /// handle created for it.
    pub fn push(&mut self, object: APIObject) -> dqcs_handle_t {
        let handle = self.handle_counter;
        self.objects.insert(handle, object);
        self.handle_counter = handle + 1;
        handle
    }

    /// Claims the thread-local storage lock for the given handle.
    ///
    /// The lock is released when the handle becomes invalid.
    pub fn thread_locals_claim(&mut self, handle: dqcs_handle_t) -> Result<()> {
        self.thread_locals_assert_free()?;
        self.thread_locals_used_by.replace(handle);
        Ok(())
    }

    /// Returns whether DQCsim's thread-locals are currently in use.
    pub fn thread_locals_claimed(&self) -> bool {
        if let Some(h) = self.thread_locals_used_by {
            self.objects.contains_key(&h)
        } else {
            false
        }
    }

    /// Asserts that DQCsim's thread-locals are not in use.
    pub fn thread_locals_assert_free(&self) -> Result<()> {
        if self.thread_locals_claimed() {
            inv_op(format!(
                "cannot claim DQCsim thread-local storage; already claimed by handle {}",
                self.thread_locals_used_by.unwrap()
            ))
        } else {
            Ok(())
        }
    }
}

impl Drop for APIState {
    fn drop(&mut self) {
        let mut warn = false;
        for (_, v) in self.objects.drain() {
            if let APIObject::Simulator(_) = v {
                warn = true;
                std::mem::forget(v);
            }
        }
        if warn {
            eprintln!(
                "DQCsim API error: you've leaked one or more Simulator objects! \
                 You should always call dqcs_handle_delete() on simulator objects or call \
                 dqcs_handle_delete_all() to delete all handles before exiting, otherwise \
                 things are not destroyed in the right order."
            );
        }
    }
}

thread_local! {
    /// Thread-local state storage. Be careful not to call user callback functions
    /// while holding a reference to the state: those callbacks can and probably
    /// will claim the reference mutably at some point. Basically, once user
    /// callbacks need to become "callable" from the Rust world, for instance when
    /// a configuration object is consumed into the object it configures, they
    /// should move out of this state.
    pub static API_STATE: RefCell<APIState> = RefCell::new(APIState {
        objects: HashMap::new(),
        handle_counter: 1,
        thread_locals_used_by: None,
        last_error: None,
    });
}

/// Convenience function for converting a Result to an API return value and
/// possibly an error string.
///
/// Sets the `last_error` field in the `APIState` and returns `error_value` if
/// the result of `call()` is `Err`. Otherwise, the result of the callback is
/// returned without modification.
pub fn api_return<T>(error_value: T, call: impl FnOnce() -> Result<T>) -> T {
    match call() {
        Ok(x) => x,
        Err(e) => {
            API_STATE.with(|state| {
                state.borrow_mut().last_error.replace(
                    CString::new(e.to_string())
                        .unwrap_or_else(|_| CString::new("<UNKNOWN>").unwrap()),
                )
            });
            error_value
        }
    }
}

/// Same as `api_return()`, but specialized for `dqcs_return_t`.
pub fn api_return_none(call: impl FnOnce() -> Result<()>) -> dqcs_return_t {
    api_return(dqcs_return_t::DQCS_FAILURE, || {
        call().map(|()| dqcs_return_t::DQCS_SUCCESS)
    })
}

/// Same as `api_return()`, but specialized for `dqcs_bool_return_t`.
pub fn api_return_bool(call: impl FnOnce() -> Result<bool>) -> dqcs_bool_return_t {
    api_return(dqcs_bool_return_t::DQCS_BOOL_FAILURE, || {
        call().map(dqcs_bool_return_t::from)
    })
}

/// Same as `api_return()`, but specialized for returning strings.
pub fn api_return_string(call: impl FnOnce() -> Result<String>) -> *mut c_char {
    api_return(null_mut(), || {
        call().and_then(|s| {
            let s = CString::new(&s[..])?;
            let s = unsafe { strdup(s.as_ptr()) as *mut c_char };
            if s.is_null() {
                err("failed to allocate return value")
            } else {
                Ok(s)
            }
        })
    })
}

/// Convenience function for converting an API callback return value to a
/// Result object.
///
/// If `actual_value` equals `error_value`, `Err` is returned, taking the
/// message from the `last_error` field in the `APIState`. Otherwise, `Ok`
/// is returned, containing `actual_value`.
pub fn cb_return<T>(error_value: T, actual_value: T) -> Result<T>
where
    T: std::cmp::PartialEq,
{
    if actual_value != error_value {
        Ok(actual_value)
    } else {
        API_STATE.with(|state| {
            let state = state.borrow();
            if let Some(e) = state.last_error.as_ref() {
                err(e
                    .clone()
                    .into_string()
                    .unwrap_or_else(|_| "Unknown error".to_string()))
            } else {
                err("Unknown error")
            }
        })
    }
}

/// Same as `cb_return()`, but specialized for `dqcs_return_t`.
pub fn cb_return_none(actual_value: dqcs_return_t) -> Result<()> {
    cb_return(dqcs_return_t::DQCS_FAILURE, actual_value).map(|_| ())
}

// /// Same as `cb_return()`, but specialized for `bool`.
// pub fn cb_return_bool(actual_value: dqcs_bool_return_t) -> Result<bool> {
//     cb_return(dqcs_bool_return_t::DQCS_BOOL_FAILURE, actual_value).map(|b| match b {
//         dqcs_bool_return_t::DQCS_FALSE => false,
//         dqcs_bool_return_t::DQCS_TRUE => true,
//         _ => unreachable!(),
//     })
// }

/// Structure used to access objects stored in the thread-local object pool.
///
/// While this object is in scope, the API object is removed from the pool.
/// Therefore, all forms of aliasing are prevented
pub struct ResolvedHandle {
    ob: Option<APIObject>,
    handle: dqcs_handle_t,
}

impl Drop for ResolvedHandle {
    /// If no ownership was taken over the API object with the given handle,
    /// insert it back into the thread-local object pool.
    fn drop(&mut self) {
        if let Some(ob) = self.ob.take() {
            API_STATE.with(|state| state.borrow_mut().objects.insert(self.handle, ob));
        }
    }
}

pub trait UseHandleAs<T> {
    /// Obtains an immutable reference to the embedded API object using the
    /// interface identified by T.
    fn as_ref(&self) -> Result<&T>;

    /// Obtains a mutable reference to the embedded API object using the
    /// interface identified by T.
    fn as_mut(&mut self) -> Result<&mut T>;

    /// Takes ownership of the embedded API object using the interface
    /// identified by T.
    fn take(&mut self) -> Result<T>;
}

impl UseHandleAs<APIObject> for ResolvedHandle {
    fn as_ref(&self) -> Result<&APIObject> {
        Ok(self
            .ob
            .as_ref()
            .expect("object ownership was already given away"))
    }

    fn as_mut(&mut self) -> Result<&mut APIObject> {
        Ok(self
            .ob
            .as_mut()
            .expect("object ownership was already given away"))
    }

    fn take(&mut self) -> Result<APIObject> {
        Ok(self
            .ob
            .take()
            .expect("object ownership was already given away"))
    }
}

macro_rules! mutate_api_object_as {
    {$x:ty, $y:ident: $($p:pat=>$r:expr,$m:expr,$t:expr,)+} => (
        impl UseHandleAs<$x> for ResolvedHandle {
            #[allow(unreachable_code, unused_variables)]
            fn as_ref(&self) -> Result<&$x> {
                match self.ob.as_ref().expect("object ownership was already given away") {
                    $($p => Ok($r),)+
                    _ => inv_arg(format!("object does not support the {} interface", stringify!($y))),
                }
            }

            #[allow(unreachable_code, unused_variables)]
            fn as_mut(&mut self) -> Result<&mut $x> {
                match self.ob.as_mut().expect("object ownership was already given away") {
                    $($p => Ok($m),)+
                    _ => inv_arg(format!("object does not support the {} interface", stringify!($y))),
                }
            }

            #[allow(unreachable_code, unused_variables)]
            fn take(&mut self) -> Result<$x> {
                match self.ob.take().expect("object ownership was already given away") {
                    $($p => Ok($t),)+
                    x => {
                        self.ob.replace(x);
                        inv_arg(format!("object does not support the {} interface", stringify!($y)))
                    }
                }
            }
        }
    )
}

mutate_api_object_as! {ArbData, arb:
    APIObject::ArbData(x) => x, x, x,
    APIObject::ArbCmd(x) => x.data(), x.data_mut(), x.into(),
    APIObject::ArbCmdQueue(x) => {
        if let Some(x) = x.front() {
            x.data()
        } else {
            return inv_arg("empty command queue does not support arb interface");
        }
    }, {
        if let Some(x) = x.front_mut() {
            x.data_mut()
        } else {
            return inv_arg("empty command queue does not support arb interface");
        }
    }, {
        let mut x = x;
        if let Some(x) = x.pop_front() {
            x.into()
        } else {
            return inv_arg("empty command queue does not support arb interface");
        }
    },
    APIObject::Gate(x) => &x.data, &mut x.data, x.data,
    APIObject::QubitMeasurementResult(x) => &x.data, &mut x.data, x.data,
}

mutate_api_object_as! {ArbCmd, cmd:
    APIObject::ArbCmd(x) => x, x, x,
    APIObject::ArbCmdQueue(x) => {
        if let Some(x) = x.front() {
            x
        } else {
            return inv_arg("empty command queue does not support cmd interface");
        }
    }, {
        if let Some(x) = x.front_mut() {
            x
        } else {
            return inv_arg("empty command queue does not support cmd interface");
        }
    }, {
        let mut x = x;
        if let Some(x) = x.pop_front() {
            x
        } else {
            return inv_arg("empty command queue does not support cmd interface");
        }
    },
}

mutate_api_object_as! {ArbCmdQueue, cq:
    APIObject::ArbCmdQueue(x) => x, x, x,
}

mutate_api_object_as! {QubitReferenceSet, qbset:
    APIObject::QubitReferenceSet(x) => x, x, x,
}

mutate_api_object_as! {Gate, gate:
    APIObject::Gate(x) => x, x, x,
}

mutate_api_object_as! {Matrix, mat:
    APIObject::Matrix(x) => x, x, x,
}

mutate_api_object_as! {QubitMeasurementResult, meas:
    APIObject::QubitMeasurementResult(x) => x, x, x,
}

mutate_api_object_as! {QubitMeasurementResultSet, mset:
    APIObject::QubitMeasurementResult(x) => {
        return inv_arg("handle does not support the mset interface");
    }, {
        return inv_arg("handle does not support the mset interface");
    }, {
        let mut s = QubitMeasurementResultSet::new();
        s.insert(x.qubit, x);
        s
    },
    APIObject::QubitMeasurementResultSet(x) => x, x, x,
}

mutate_api_object_as! {PluginProcessConfiguration, pcfg:
    APIObject::PluginProcessConfiguration(x) => x, x, x,
}

mutate_api_object_as! {PluginThreadConfiguration, tcfg:
    APIObject::PluginThreadConfiguration(x) => x, x, x,
}

mutate_api_object_as! {BoxedPluginConfiguration, xcfg:
    APIObject::PluginProcessConfiguration(x) => panic!(), panic!(), Box::new(x),
    APIObject::PluginThreadConfiguration(x) => panic!(), panic!(), Box::new(x),
}

mutate_api_object_as! {SimulatorConfiguration, scfg:
    APIObject::SimulatorConfiguration(x) => x, x, x,
}

mutate_api_object_as! {Simulator, sim:
    APIObject::Simulator(x) => x, x, x,
}

mutate_api_object_as! {PluginDefinition, scfg:
    APIObject::PluginDefinition(x) => x, x, x,
}

mutate_api_object_as! {PluginJoinHandle, pjoin:
    APIObject::PluginJoinHandle(x) => x, x, x,
}

/// Resolves an object from a handle.
///
/// This takes an object from the thread-local pool, so no reference is
/// maintained. The object is reinserted into the pool when the returned
/// container object is dropped, unless ownership of the object was taken
/// over.
pub fn resolve(handle: dqcs_handle_t) -> Result<ResolvedHandle> {
    if let Some(ob) = API_STATE.with(|state| state.borrow_mut().objects.remove(&handle)) {
        Ok(ResolvedHandle {
            ob: Some(ob),
            handle,
        })
    } else {
        inv_arg(format!("handle {} is invalid", handle))
    }
}

/// Resolves a handle into an underlying object.
///
/// This is a convenience macro for calling `resolve()` followed by `as_ref()`,
/// `as_mut()`, or `take()`. The following forms are available:
///
///  - `resolve!(x as &Type)`: converts `x` to `&Type` using let statements and
///    `as_ref()`.
///  - `resolve!(x as &mut Type)`: as above, but `as_mut()`.
///  - `resolve!(x as pending Type)`: only resolves the handle and ensures that
///    it CAN be downcast to `Type`, but doesn't perform the downcast yet. This
///    can be done later with `take!`. Reason being, that all possible errors
///    need to have been caught before `take()` is called, otherwise the object
///    cannot be placed back into the pool.
///
/// Note that this macro uses `?` to throw errors, so the callee must return
/// `Result<_>`.
#[doc(hidden)]
#[macro_export]
macro_rules! resolve {
    ($i:ident as &$t:ty) => {
        let $i = resolve($i)?;
        let $i: &$t = $i.as_ref()?;
    };
    ($i:ident as &mut $t:ty) => {
        let mut $i = resolve($i)?;
        let $i: &mut $t = $i.as_mut()?;
    };
    ($i:ident as pending $t:ty) => {
        let mut $i = resolve($i)?;
        let _: &mut $t = $i.as_mut()?;
    };
    (optional $i:ident as &$t:ty) => {
        let $i = resolve($i).ok();
        let $i: Option<&$t> = if let Some($i) = $i.as_ref() {
            Some($i.as_ref()?)
        } else {
            None
        };
    };
    (optional $i:ident as &mut $t:ty) => {
        let mut $i = resolve($i).ok();
        let $i: Option<&$t> = if let Some($i) = $i.as_mut() {
            Some($i.as_ref()?)
        } else {
            None
        };
    };
    (optional $i:ident as pending $t:ty) => {
        let mut $i = resolve($i).ok();
        if let Some($i) = $i.as_mut() {
            let _: &mut $t = $i.as_mut()?;
        }
    };
}

/// Takes ownership of an handle previously resolved using the
/// `resolve!(x as pending Type)` syntax.
///
/// The following forms are available:
///
///  - `take!(x as Type)`: converts `x` to `Type` using `take()`.
///  - `take!(resolved x as Type)`: as above, but `x` must have previously been
///    resolved using `resolve!(x as pending Type)`. This cannot fail.
///  - `take!(x as mut Type)`: converts `x` to `mut Type` using `take()`.
///  - `take!(resolved x as mut Type)`: as above, but `x` must have previously
///    been resolved using `resolve!(x as pending Type)`. This cannot fail.
///
/// This macro does not throw errors, but it can panic if the downcast fails.
/// The downcast should have been previously checked by the user through the
/// appropriate `resolve!` macro; this will only fail if the types specified
/// for `resolve!` and `take!` differ (don't do this).
#[doc(hidden)]
#[macro_export]
macro_rules! take {
    ($i:ident as $t:ty) => {
        let mut $i = resolve($i)?;
        let $i: $t = $i.take()?;
    };
    ($i:ident as mut $t:ty) => {
        let mut $i = resolve($i)?;
        let mut $i: $t = $i.take()?;
    };
    (resolved $i:ident as $t:ty) => {
        let $i: $t = $i.take().unwrap();
    };
    (resolved $i:ident as mut $t:ty) => {
        let mut $i: $t = $i.take().unwrap();
    };
}

#[doc(hidden)]
#[macro_export]
macro_rules! clone {
    ($clone:ident: $t:ty = resolved $i:ident) => {
        let $clone: &$t = $i.as_ref().unwrap();
        let $clone = $clone.clone();
    };
    (mut $clone:ident: $t:ty = resolved $i:ident) => {
        let $clone: &$t = $i.as_ref().unwrap();
        let mut $clone = $clone.clone();
    };
}

/// Deletes a handle.
///
/// This never returns an error, and "double deletes" are fine (the second
/// delete will be no-op).
#[doc(hidden)]
#[macro_export]
macro_rules! delete {
    ($i:ident) => {
        let $i = resolve($i);
        if let Ok(mut $i) = $i {
            let _: APIObject = $i.take().unwrap();
        }
    };
    (resolved $i:ident) => {
        let _: APIObject = $i.take().unwrap();
    };
}

/// Inserts an object into the thread-local pool.
///
/// The handle to the object is returned.
pub fn insert(ob: impl Into<APIObject>) -> dqcs_handle_t {
    API_STATE.with(|state| {
        let mut state = state.borrow_mut();
        state.push(ob.into())
    })
}<|MERGE_RESOLUTION|>--- conflicted
+++ resolved
@@ -51,15 +51,8 @@
     QubitMeasurementResult,
     /// Set of qubit measurement objects.
     QubitMeasurementResultSet,
-<<<<<<< HEAD
-=======
     /// Matrix objects.
     Matrix,
-    /// MatrixMap object.
-    MatrixMapC,
-    /// MatrixMapBuilder object.
-    MatrixMapBuilderC,
->>>>>>> 6c442b46
     /// `PluginProcessConfiguration` object.
     PluginProcessConfiguration,
     /// `PluginThreadConfiguration` object.
