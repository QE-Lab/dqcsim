--- conflicted
+++ resolved
@@ -21,14 +21,7 @@
                 Some(APIObject::QubitMeasurementResultSet(_)) => {
                     Ok(dqcs_handle_type_t::DQCS_HTYPE_MEAS_SET)
                 }
-<<<<<<< HEAD
-=======
                 Some(APIObject::Matrix(_)) => Ok(dqcs_handle_type_t::DQCS_HTYPE_MATRIX),
-                Some(APIObject::MatrixMapC(_)) => Ok(dqcs_handle_type_t::DQCS_HTYPE_MATRIX_MAP),
-                Some(APIObject::MatrixMapBuilderC(_)) => {
-                    Ok(dqcs_handle_type_t::DQCS_HTYPE_MATRIX_MAP_BUILDER)
-                }
->>>>>>> 6c442b46
                 Some(APIObject::PluginProcessConfiguration(x)) => match x.get_type() {
                     PluginType::Frontend => Ok(dqcs_handle_type_t::DQCS_HTYPE_FRONT_PROCESS_CONFIG),
                     PluginType::Operator => Ok(dqcs_handle_type_t::DQCS_HTYPE_OPER_PROCESS_CONFIG),
